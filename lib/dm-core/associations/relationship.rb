module DataMapper
  module Associations
    class Relationship
      include Assertions

      OPTIONS = [ :class_name, :child_key, :parent_key, :min, :max, :through ]

      attr_reader :name, :repository_name, :options, :query

      def child_key
        @child_key ||= begin
          model_properties = child_model.properties(repository_name)

          child_key = parent_key.zip(@child_properties || []).map do |parent_property,property_name|
            # TODO: use something similar to DM::NamingConventions to determine the property name
            property_name ||= "#{name}_#{parent_property.name}".to_sym

            model_properties[property_name] || DataMapper.repository(repository_name) do
              attributes = {}

              [ :length, :precision, :scale ].each do |attribute|
                attributes[attribute] = parent_property.send(attribute)
              end

              # NOTE: hack to make each many to many child_key a true key,
              # until I can figure out a better place for this check
              if child_model.respond_to?(:many_to_many)
                attributes[:key] = true
              end

              child_model.property(property_name, parent_property.primitive, attributes)
            end
          end
          PropertySet.new(child_key)
        end
      end

      def parent_key
        @parent_key ||= begin
          parent_key = if @parent_properties
            parent_model.properties(repository_name).slice(*@parent_properties)
          else
            parent_model.key(repository_name)
          end

          PropertySet.new(parent_key)
        end
      end

      def parent_model
<<<<<<< HEAD
        Class === @parent_model ? @parent_model : Object::find_const(@parent_model)
      end

      def child_model
        Class === @child_model ? @child_model : Object::find_const(@child_model)
=======
        Class === @parent_model ? @parent_model : self.class.find_const(@parent_model)
      end

      def child_model
        Class === @child_model ? @child_model : self.class.find_const(@child_model)
>>>>>>> 61ac4bd7
      end

      # @api private
      def get_children(parent, options = {}, finder = :all, *args)
        bind_values = parent_key.get(parent)
        return [] if bind_values.any? { |bind_value| bind_value.nil? }
        query = child_key.to_query(bind_values)

        DataMapper.repository(repository_name) do
          child_model.send(finder, *(args << @query.merge(options).merge(query)))
        end
      end

      # @api private
      def get_parent(child)
        bind_values = child_key.get(child)
        return nil if bind_values.any? { |bind_value| bind_value.nil? }
        query = parent_key.to_query(bind_values)

        DataMapper.repository(repository_name) do
          parent_model.first(@query.merge(query))
        end
      end

      # @api private
      def attach_parent(child, parent)
        child_key.set(child, parent && parent_key.get(parent))
      end

      private

      # +child_model_name and child_properties refers to the FK, parent_model_name
      # and parent_properties refer to the PK.  For more information:
      # http://edocs.bea.com/kodo/docs41/full/html/jdo_overview_mapping_join.html
      # I wash my hands of it!
      def initialize(name, repository_name, child_model, parent_model, options = {})
        assert_kind_of 'name',              name,              Symbol
        assert_kind_of 'repository_name',   repository_name,   Symbol
        assert_kind_of 'child_model',  child_model,  String, Class
        assert_kind_of 'parent_model', parent_model, String, Class

        if child_properties = options[:child_key]
          assert_kind_of 'options[:child_key]', child_properties, Array
        end

        if parent_properties = options[:parent_key]
          assert_kind_of 'options[:parent_key]', parent_properties, Array
        end

        @name              = name
        @repository_name   = repository_name
        @child_model       = child_model
        @child_properties  = child_properties   # may be nil
        @query             = options.reject { |k,v| OPTIONS.include?(k) }
        @parent_model      = parent_model
        @parent_properties = parent_properties  # may be nil
        @options           = options
      end
    end # class Relationship
  end # module Associations
end # module DataMapper<|MERGE_RESOLUTION|>--- conflicted
+++ resolved
@@ -48,19 +48,11 @@
       end
 
       def parent_model
-<<<<<<< HEAD
-        Class === @parent_model ? @parent_model : Object::find_const(@parent_model)
-      end
-
-      def child_model
-        Class === @child_model ? @child_model : Object::find_const(@child_model)
-=======
         Class === @parent_model ? @parent_model : self.class.find_const(@parent_model)
       end
 
       def child_model
         Class === @child_model ? @child_model : self.class.find_const(@child_model)
->>>>>>> 61ac4bd7
       end
 
       # @api private
