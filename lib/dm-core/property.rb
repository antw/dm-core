require 'date'
require 'time'
require 'bigdecimal'

module DataMapper

  # :include:QUICKLINKS
  #
  # = Properties
  # Properties for a model are not derived from a database structure, but
  # instead explicitly declared inside your model class definitions. These
  # properties then map (or, if using automigrate, generate) fields in your
  # repository/database.
  #
  # If you are coming to DataMapper from another ORM framework, such as
  # ActiveRecord, this is a fundamental difference in thinking. However, there
  # are several advantages to defining your properties in your models:
  #
  # * information about your model is centralized in one place: rather than
  #   having to dig out migrations, xml or other configuration files.
  # * having information centralized in your models, encourages you and the
  #   developers on your team to take a model-centric view of development.
  # * it provides the ability to use Ruby's access control functions.
  # * and, because DataMapper only cares about properties explicitly defined in
  #   your models, DataMapper plays well with legacy databases, and shares
  #   databases easily with other applications.
  #
  # == Declaring Properties
  # Inside your class, you call the property method for each property you want
  # to add. The only two required arguments are the name and type, everything
  # else is optional.
  #
  #   class Post
  #     include DataMapper::Resource
  #     property :title,   String,    :nullable => false
  #        # Cannot be null
  #     property :publish, TrueClass, :default => false
  #        # Default value for new records is false
  #   end
  #
  # By default, DataMapper supports the following primitive types:
  #
  # * TrueClass, Boolean
  # * String
  # * Text (limit of 65k characters by default)
  # * Float
  # * Integer
  # * BigDecimal
  # * DateTime
  # * Date
  # * Time
  # * Object (marshalled out during serialization)
  # * Class (datastore primitive is the same as String. Used for Inheritance)
  #
  # For more information about available Types, see DataMapper::Type
  #
  # == Limiting Access
  # Property access control is uses the same terminology Ruby does. Properties
  # are public by default, but can also be declared private or protected as
  # needed (via the :accessor option).
  #
  #  class Post
  #   include DataMapper::Resource
  #    property :title,  String,                  :accessor => :private
  #      # Both reader and writer are private
  #    property :body,   Text, :accessor => :protected
  #      # Both reader and writer are protected
  #  end
  #
  # Access control is also analogous to Ruby accessors and mutators, and can
  # be declared using :reader and :writer, in addition to :accessor.
  #
  #  class Post
  #    include DataMapper::Resource
  #
  #    property :title, String, :writer => :private
  #      # Only writer is private
  #
  #    property :tags,  String, :reader => :protected
  #      # Only reader is protected
  #  end
  #
  # == Overriding Accessors
  # The accessor for any property can be overridden in the same manner that Ruby
  # class accessors can be.  After the property is defined, just add your custom
  # accessor:
  #
  #  class Post
  #    include DataMapper::Resource
  #    property :title,  String
  #
  #    def title=(new_title)
  #      raise ArgumentError if new_title != 'Luke is Awesome'
  #      @title = new_title
  #    end
  #  end
  #
  # == Lazy Loading
  # By default, some properties are not loaded when an object is fetched in
  # DataMapper. These lazily loaded properties are fetched on demand when their
  # accessor is called for the first time (as it is often unnecessary to
  # instantiate -every- property -every- time an object is loaded).  For
  # instance, DataMapper::Types::Text fields are lazy loading by default,
  # although you can over-ride this behavior if you wish:
  #
  # Example:
  #
  #  class Post
  #    include DataMapper::Resource
  #    property :title,  String                    # Loads normally
  #    property :body,   DataMapper::Types::Text   # Is lazily loaded by default
  #  end
  #
  # If you want to over-ride the lazy loading on any field you can set it to a
  # context or false to disable it with the :lazy option. Contexts allow
  # multipule lazy properties to be loaded at one time. If you set :lazy to
  # true, it is placed in the :default context
  #
  #  class Post
  #    include DataMapper::Resource
  #
  #    property :title,    String
  #      # Loads normally
  #
  #    property :body,     DataMapper::Types::Text, :lazy => false
  #      # The default is now over-ridden
  #
  #    property :comment,  String, lazy => [:detailed]
  #      # Loads in the :detailed context
  #
  #    property :author,   String, lazy => [:summary,:detailed]
  #      # Loads in :summary & :detailed context
  #  end
  #
  # Delaying the request for lazy-loaded attributes even applies to objects
  # accessed through associations. In a sense, DataMapper anticipates that
  # you will likely be iterating over objects in associations and rolls all
  # of the load commands for lazy-loaded properties into one request from
  # the database.
  #
  # Example:
  #
  #   Widget[1].components
  #     # loads when the post object is pulled from database, by default
  #
  #   Widget[1].components.first.body
  #     # loads the values for the body property on all objects in the
  #     # association, rather than just this one.
  #
  #   Widget[1].components.first.comment
  #     # loads both comment and author for all objects in the association
  #     # since they are both in the :detailed context
  #
  # == Keys
  # Properties can be declared as primary or natural keys on a table.
  # You should a property as the primary key of the table:
  #
  # Examples:
  #
  #  property :id,        Serial                    # auto-incrementing key
  #  property :legacy_pk, String, :key => true      # 'natural' key
  #
  # This is roughly equivalent to ActiveRecord's <tt>set_primary_key</tt>,
  # though non-integer data types may be used, thus DataMapper supports natural
  # keys. When a property is declared as a natural key, accessing the object
  # using the indexer syntax <tt>Class[key]</tt> remains valid.
  #
  #   User[1]
  #      # when :id is the primary key on the users table
  #   User['bill']
  #      # when :name is the primary (natural) key on the users table
  #
  # == Indeces
  # You can add indeces for your properties by using the <tt>:index</tt>
  # option. If you use <tt>true</tt> as the option value, the index will be
  # automatically named. If you want to name the index yourself, use a symbol
  # as the value.
  #
  #   property :last_name,  String, :index => true
  #   property :first_name, String, :index => :name
  #
  # You can create multi-column composite indeces by using the same symbol in
  # all the columns belonging to the index. The columns will appear in the
  # index in the order they are declared.
  #
  #   property :last_name,  String, :index => :name
  #   property :first_name, String, :index => :name
  #      # => index on (last_name, first_name)
  #
  # If you want to make the indeces unique, use <tt>:unique_index</tt> instead
  # of <tt>:index</tt>
  #
  # == Inferred Validations
  # If you require the dm-validations plugin, auto-validations will
  # automatically be mixed-in in to your model classes:
  # validation rules that are inferred when properties are declared with
  # specific column restrictions.
  #
  #  class Post
  #    include DataMapper::Resource
  #
  #    property :title, String, :length => 250
  #      # => infers 'validates_length :title,
  #             :minimum => 0, :maximum => 250'
  #
  #    property :title, String, :nullable => false
  #      # => infers 'validates_present :title
  #
  #    property :email, String, :format => :email_address
  #      # => infers 'validates_format :email, :with => :email_address
  #
  #    property :title, String, :length => 255, :nullable => false
  #      # => infers both 'validates_length' as well as
  #      #    'validates_present'
  #      #    better: property :title, String, :length => 1..255
  #
  #  end
  #
  # This functionality is available with the dm-validations gem, part of the
  # dm-more bundle. For more information about validations, check the
  # documentation for dm-validations.
  #
  # == Embedded Values
  # As an alternative to extraneous has_one relationships, consider using an
  # EmbeddedValue.
  #
  # == Misc. Notes
  # * Properties declared as strings will default to a length of 50, rather than
  #   255 (typical max varchar column size).  To overload the default, pass
  #   <tt>:length => 255</tt> or <tt>:length => 0..255</tt>.  Since DataMapper
  #   does not introspect for properties, this means that legacy database tables
  #   may need their <tt>String</tt> columns defined with a <tt>:length</tt> so
  #   that DM does not apply an un-needed length validation, or allow overflow.
  # * You may declare a Property with the data-type of <tt>Class</tt>.
  #   see SingleTableInheritance for more on how to use <tt>Class</tt> columns.
  class Property
    include Assertions

    # NOTE: check is only for psql, so maybe the postgres adapter should
    # define its own property options. currently it will produce a warning tho
    # since PROPERTY_OPTIONS is a constant
    #
    # NOTE: PLEASE update PROPERTY_OPTIONS in DataMapper::Type when updating
    # them here
    PROPERTY_OPTIONS = [
      :public, :protected, :private, :accessor, :reader, :writer,
      :lazy, :default, :nullable, :key, :serial, :field, :size, :length,
      :format, :index, :unique_index, :check, :ordinal, :auto_validation,
      :validates, :unique, :track, :precision, :scale
    ]

    # FIXME: can we pull the keys from
    # DataMapper::Adapters::DataObjectsAdapter::TYPES
    # for this?
    TYPES = [
      TrueClass,
      String,
      DataMapper::Types::Text,
      Float,
      Integer,
      BigDecimal,
      DateTime,
      Date,
      Time,
      Object,
      Class,
      DataMapper::Types::Discriminator
    ]

    IMMUTABLE_TYPES = [ TrueClass, Float, Integer, BigDecimal]

    VISIBILITY_OPTIONS = [ :public, :protected, :private ]

    DEFAULT_LENGTH    = 50
    DEFAULT_PRECISION = 10
    DEFAULT_SCALE     = 0

    attr_reader :primitive, :model, :name, :instance_variable_name,
      :type, :reader_visibility, :writer_visibility, :getter, :options,
      :default, :precision, :scale, :track

    # Supplies the field in the data-store which the property corresponds to
    #
    # @return <String> name of field in data-store
    # -
    # @api semi-public
    def field(*args)
      @options.fetch(:field, repository(*args).adapter.field_naming_convention.call(name))
    end

    def unique
      @unique ||= @options.fetch(:unique, @serial || @key || false)
    end

    def repository(*args)
      @model.repository(*args)
    end

    def hash
      if @custom && !@bound
        @type.bind(self)
        @bound = true
      end

      return @model.hash + @name.hash
    end

    def eql?(o)
      if o.is_a?(Property)
        return o.model == @model && o.name == @name
      else
        return false
      end
    end

    def length
      @length.is_a?(Range) ? @length.max : @length
    end
    alias size length

    def index
      @index
    end

    def unique_index
      @unique_index
    end

    # Returns whether or not the property is to be lazy-loaded
    #
    # @return <TrueClass, FalseClass> whether or not the property is to be
    #   lazy-loaded
    # -
    # @api public
    def lazy?
      @lazy
    end


    # Returns whether or not the property is a key or a part of a key
    #
    # @return <TrueClass, FalseClass> whether the property is a key or a part of
    #   a key
    #-
    # @api public
    def key?
      @key
    end

    # Returns whether or not the property is "serial" (auto-incrementing)
    #
    # @return <TrueClass, FalseClass> whether or not the property is "serial"
    #-
    # @api public
    def serial?
      @serial
    end

    # Returns whether or not the property can accept 'nil' as it's value
    #
    # @return <TrueClass, FalseClass> whether or not the property can accept 'nil'
    #-
    # @api public
    def nullable?
      @nullable
    end

    def custom?
      @custom
    end

    # Provides a standardized getter method for the property
    #
    # @raise <ArgumentError> "+resource+ should be a DataMapper::Resource, but was ...."
    #-
    # @api private
    def get(resource)
      new_record = resource.new_record?

      unless new_record || resource.attribute_loaded?(name)
        # TODO: refactor this section
        contexts = if lazy?
          name
        else
          model.properties(resource.repository.name).reject do |property|
            property.lazy? || resource.attribute_loaded?(property.name)
          end
        end
        resource.send(:lazy_load, contexts)
      end

      value = get!(resource)

      case track
        when :hash
          resource.original_values[name] = value.dup.hash unless resource.original_values.has_key?(name) rescue value.hash
        when :get
          resource.original_values[name] = value.dup unless resource.original_values.has_key?(name) rescue value
      end

      if value.nil? && new_record && !options[:default].nil? && !resource.attribute_loaded?(name)
        value = default_for(resource)
        set(resource, value)
      end

      value
    end

    def get!(resource)
      resource.instance_variable_get(instance_variable_name)
    end

    # Provides a standardized setter method for the property
    #
    # @raise <ArgumentError> "+resource+ should be a DataMapper::Resource, but was ...."
    #-
    # @api private
    def set(resource, value)
      new_value = typecast(value)
      old_value = get!(resource)

      # skip setting the property if the new value is equal
      # to the old value, and the old value was defined
      return if new_value == old_value && resource.attribute_loaded?(name)

      resource.original_values[name] = old_value unless resource.original_values.has_key?(name)

      set!(resource, new_value)
    end

    def set!(resource, value)
      resource.instance_variable_set(instance_variable_name, value)
    end

    # typecasts values into a primitive
    #
    # @return <TrueClass, String, Float, Integer, BigDecimal, DateTime, Date, Time
    #   Class> the primitive data-type, defaults to TrueClass
    #-
    # @api private
    def typecast(value)
      return value if value.kind_of?(type) || value.nil?
      begin
        if    type == TrueClass  then %w[ true 1 t ].include?(value.to_s.downcase)
        elsif type == String     then value.to_s
        elsif type == Float      then value.to_f
        elsif type == Integer    then value.to_i
        elsif type == BigDecimal then BigDecimal(value.to_s)
        elsif type == DateTime   then typecast_to_datetime(value)
        elsif type == Date       then typecast_to_date(value)
        elsif type == Time       then typecast_to_time(value)
<<<<<<< HEAD
        elsif type == Class      then Object::find_const(value)
=======
        elsif type == Class      then self.class.find_const(value)
>>>>>>> 61ac4bd7
        else
          value
        end
      rescue
        value
      end
    end

    def default_for(resource)
      @default.respond_to?(:call) ? @default.call(resource, self) : @default
    end

    def inspect
      "#<Property:#{@model}:#{@name}>"
    end

    private

    def initialize(model, name, type, options = {})
      assert_kind_of 'model', model, Model
      assert_kind_of 'name',  name,  Symbol
      assert_kind_of 'type',  type,  Class

      if Fixnum == type
        # It was decided that Integer is a more expressively names class to
        # use instead of Fixnum.  Fixnum only represents smaller numbers,
        # so there was some confusion over whether or not it would also
        # work with Bignum too (it will).  Any Integer, which includes
        # Fixnum and Bignum, can be stored in this property.
        warn "#{type} properties are deprecated.  Please use Integer instead"
        type = Integer
      end

      unless TYPES.include?(type) || (DataMapper::Type > type && TYPES.include?(type.primitive))
        raise ArgumentError, "+type+ was #{type.inspect}, which is not a supported type: #{TYPES * ', '}", caller
      end

      if (unknown_options = options.keys - PROPERTY_OPTIONS).any?
        raise ArgumentError, "+options+ contained unknown keys: #{unknown_options * ', '}", caller
      end

      @model                  = model
      @name                   = name.to_s.sub(/\?$/, '').to_sym
      @type                   = type
      @custom                 = DataMapper::Type > @type
      @options                = @custom ? @type.options.merge(options) : options
      @instance_variable_name = "@#{@name}"

      # TODO: This default should move to a DataMapper::Types::Text
      # Custom-Type and out of Property.
      @primitive = @options.fetch(:primitive, @type.respond_to?(:primitive) ? @type.primitive : @type)

      @getter       = TrueClass == @primitive ? "#{@name}?".to_sym : @name
      @serial       = @options.fetch(:serial,       false)
      @key          = @options.fetch(:key,          @serial || false)
      @default      = @options.fetch(:default,      nil)
      @nullable     = @options.fetch(:nullable,     @key == false)
      @index        = @options.fetch(:index,        false)
      @unique_index = @options.fetch(:unique_index, false)
      @lazy         = @options.fetch(:lazy,         @type.respond_to?(:lazy) ? @type.lazy : false) && !@key

      @track = @options.fetch(:track) do
        if @custom && @type.respond_to?(:track) && @type.track
          @type.track
        else
          IMMUTABLE_TYPES.include?(@primitive) ? :set : :get
        end
      end

      # assign attributes per-type
      if String == @primitive || Class == @primitive
        @length = @options.fetch(:length, @options.fetch(:size, DEFAULT_LENGTH))
      elsif BigDecimal == @primitive || Float == @primitive
        @precision = @options.fetch(:precision, DEFAULT_PRECISION)
        @scale     = @options.fetch(:scale,     DEFAULT_SCALE)

        unless @precision > 0
          raise ArgumentError, "precision must be greater than 0, but was #{@precision.inspect}"
        end

        unless @scale >= 0
          raise ArgumentError, "scale must be equal to or greater than 0, but was #{@scale.inspect}"
        end

        unless @precision >= @scale
          raise ArgumentError, "precision must be equal to or greater than scale, but was #{@precision.inspect} and scale was #{@scale.inspect}"
        end
      end

      determine_visibility

      @model.auto_generate_validations(self)    if @model.respond_to?(:auto_generate_validations)
      @model.property_serialization_setup(self) if @model.respond_to?(:property_serialization_setup)
    end

    def determine_visibility # :nodoc:
      @reader_visibility = @options[:reader] || @options[:accessor] || :public
      @writer_visibility = @options[:writer] || @options[:accessor] || :public
      @writer_visibility = :protected if @options[:protected]
      @writer_visibility = :private   if @options[:private]

      unless VISIBILITY_OPTIONS.include?(@reader_visibility) && VISIBILITY_OPTIONS.include?(@writer_visibility)
        raise ArgumentError, 'property visibility must be :public, :protected, or :private', caller(2)
      end
    end

    # Typecasts an arbitrary value to a DateTime
    def typecast_to_datetime(value)
      case value
      when Hash then typecast_hash_to_datetime(value)
      else DateTime.parse(value.to_s)
      end
    end

    # Typecasts an arbitrary value to a Date
    def typecast_to_date(value)
      case value
      when Hash then typecast_hash_to_date(value)
      else Date.parse(value.to_s)
      end
    end

    # Typecasts an arbitrary value to a Time
    def typecast_to_time(value)
      case value
      when Hash then typecast_hash_to_time(value)
      else Time.parse(value.to_s)
      end
    end

    def typecast_hash_to_datetime(hash)
      args = extract_time_args_from_hash(hash, :year, :month, :day, :hour, :min, :sec)
      DateTime.new(*args)
    rescue ArgumentError
      t = typecast_hash_to_time(hash)
      DateTime.new(t.year, t.month, t.day, t.hour, t.min, t.sec)
    end

    def typecast_hash_to_date(hash)
      args = extract_time_args_from_hash(hash, :year, :month, :day)
      Date.new(*args)
    rescue ArgumentError
      t = typecast_hash_to_time(hash)
      Date.new(t.year, t.month, t.day)
    end

    def typecast_hash_to_time(hash)
      args = extract_time_args_from_hash(hash, :year, :month, :day, :hour, :min, :sec)
      Time.local(*args)
    end

    # Extracts the given args from the hash. If a value does not exist, it
    # uses the value of Time.now
    def extract_time_args_from_hash(hash, *args)
      now = Time.now
      args.map { |arg| hash[arg] || hash[arg.to_s] || now.send(arg) }
    end
  end # class Property
end # module DataMapper<|MERGE_RESOLUTION|>--- conflicted
+++ resolved
@@ -449,11 +449,7 @@
         elsif type == DateTime   then typecast_to_datetime(value)
         elsif type == Date       then typecast_to_date(value)
         elsif type == Time       then typecast_to_time(value)
-<<<<<<< HEAD
-        elsif type == Class      then Object::find_const(value)
-=======
         elsif type == Class      then self.class.find_const(value)
->>>>>>> 61ac4bd7
         else
           value
         end
