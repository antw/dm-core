--- conflicted
+++ resolved
@@ -19,15 +19,7 @@
     # @private
     def self.included(model)
       model.extend ClassMethods
-<<<<<<< HEAD
-      
-      @@extra_inclusions.each { |inclusion| model.send(:include, inclusion) }
-      @@extra_extensions.each { |extension| model.extend(extension) }
-      
-      @@descendants << model
-=======
       descendants << model
->>>>>>> fa3f914b
     end
 
     # Return all classes that include the DataMapper::Resource module
