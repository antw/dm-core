--- conflicted
+++ resolved
@@ -104,13 +104,10 @@
       def delete(repository, resource)
         raise NotImplementedError
       end
-<<<<<<< HEAD
       
       def upgrade_model_storage(repository, model)
         raise NotImplementedError
       end
-=======
->>>>>>> fc043516
 
       def create_model_storage(repository, model)
         raise NotImplementedError
