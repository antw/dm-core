module DataMapper
  class Repository
    @adapters = {}

    def self.adapters
      @adapters
    end

    def self.context
      Thread.current[:dm_repository_contexts] ||= []
    end

    def self.default_name
      :default
    end

    attr_reader :name, :adapter, :type_map

    def identity_map_get(model, key)
      @identity_maps[model][key]
    end

    def identity_map_set(resource)
      @identity_maps[resource.class][resource.key] = resource
    end

    # TODO: this should use current_scope too
    def get(model, key)
      @identity_maps[model][key] || @adapter.read(self, model, key)
    end

    def first(model, options)
      query = if current_scope = model.send(:current_scope)
        current_scope.merge(options.merge(:limit => 1))
      else
        Query.new(self, model, options.merge(:limit => 1))
      end

      @adapter.read_set(self, query).first
    end

    def all(model, options)
      query = if current_scope = model.send(:current_scope)
        current_scope.merge(options)
      else
        Query.new(self, model, options)
      end
      @adapter.read_set(self, query)
    end

    def save(resource)
      resource.child_associations.each { |a| a.save }

      success = if resource.new_record?
        resource.class.properties(self.name).each do |property|
          if property.options[:default] && !resource.instance_variable_defined?(property.instance_variable_name)
<<<<<<< HEAD
            resource.attribute_set(property.name, property.default(resource))
=======
            resource[property.name] = property.default_for(resource)
>>>>>>> 45ac4c16
          end
        end
        
        if resource.dirty?
          if  @adapter.create(self, resource)
            identity_map_set(resource)
            resource.instance_variable_set(:@new_record, false)
            resource.dirty_attributes.clear
            true
          else
            false
          end
        else
          true
        end
      else
        if resource.dirty?
          if @adapter.update(self, resource)
            resource.dirty_attributes.clear
            true
          else
            false
          end
        else
          true
        end
      end

      resource.parent_associations.each { |a| a.save }
      success
    end

    def destroy(resource)
      if @adapter.delete(self, resource)
        @identity_maps[resource.class].delete(resource.key)
        resource.instance_variable_set(:@new_record, true)
        resource.dirty_attributes.clear
        resource.class.properties(name).each do |property|
          resource.dirty_attributes << property if resource.attribute_loaded?(property.name)
        end
        true
      else
        false
      end
    end
    
    def migrate!
      Migrator.migrate(self)
    end
    
    def auto_migrate!
      AutoMigrator.auto_migrate(self)
    end

    #
    # Produce a new Transaction for this Repository.
    #
    # ==== Returns
    # DataMapper::Adapters::Transaction:: A new Transaction (in state :none) that can be used to execute
    # code #with_transaction.
    #
    def transaction
      DataMapper::Transaction.new(self)
    end

    def to_s
      "#<DataMapper::Repository:#{@name}>"
    end
    
    def map(*args)
      type_map.map(*args)
    end

    def type_map
      @type_map ||= TypeMap.new(@adapter.type_map)
    end

    private

    def initialize(name)
      raise ArgumentError, "+name+ should be a Symbol, but was #{name.class}", caller unless Symbol === name

      @name          = name
      @adapter       = self.class.adapters[name]
      @identity_maps = Hash.new { |h,model| h[model] = IdentityMap.new }
    end

  end # class Repository
end # module DataMapper<|MERGE_RESOLUTION|>--- conflicted
+++ resolved
@@ -54,11 +54,7 @@
       success = if resource.new_record?
         resource.class.properties(self.name).each do |property|
           if property.options[:default] && !resource.instance_variable_defined?(property.instance_variable_name)
-<<<<<<< HEAD
-            resource.attribute_set(property.name, property.default(resource))
-=======
-            resource[property.name] = property.default_for(resource)
->>>>>>> 45ac4c16
+            resource.attribute_set(property.name, property.default_for(resource))
           end
         end
         
