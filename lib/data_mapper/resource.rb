require 'set'
require __DIR__ + 'support/string'
require __DIR__ + 'property_set'
require __DIR__ + 'property'
require __DIR__ + 'hook'
require __DIR__ + 'scope'
require __DIR__ + 'associations'

module DataMapper

  module Resource

    # +----------------------
    # Resource module methods

    def self.included(base)
      base.extend ClassMethods
      base.extend DataMapper::Associations
      base.send(:include, DataMapper::Hook)
      base.send(:include, DataMapper::Scope)
    end

    def self.dependencies
      @dependencies = DependencyQueue.new
      def self.dependencies
        @dependencies
      end
      @dependencies
    end

    def self.===(other)
      Module === other && other.ancestors.include?(Resource)
    end

    # +---------------
    # Instance methods

    attr_accessor :loaded_set

    def [](name)
      property  = self.class.properties(repository.name)[name]
      ivar_name = property.instance_variable_name

      unless new_record? || instance_variable_defined?(ivar_name)
        lazy_load(name)
      end

      value = instance_variable_get(ivar_name)
      property.custom? ? property.type.load(value, property) : value
    end

    def []=(name, value)
      property  = self.class.properties(repository.name)[name]
      ivar_name = property.instance_variable_name

      if property && property.lock?
        instance_variable_set("@shadow_#{name}", instance_variable_get(ivar_name))
      end

      dirty_attributes << property
<<<<<<< HEAD
      instance_variable_set(ivar_name, property.custom? ? property.type.dump(value) : property.typecast(value))
=======
      instance_variable_set(ivar_name, property.custom? ? property.type.dump(value, property) : value)
>>>>>>> adecabc8
    end

    def repository
      @loaded_set ? @loaded_set.repository : self.class.repository
    end

    def child_associations
      @child_associations ||= []
    end

    def parent_associations
      @parent_associations ||= []
    end

    def key
      key = []
      self.class.key(repository.name).each do |property|
        value = instance_variable_get(property.instance_variable_name)
        key << value if !value.nil?
      end
      key
    end

    def readonly!
      @readonly = true
    end

    def readonly?
      @readonly == true
    end

    def save
      repository.save(self)
    end

    def destroy
      repository.destroy(self)
    end

    def attribute_loaded?(name)
      property = self.class.properties(repository.name)[name]
      instance_variable_defined?(property.instance_variable_name)
    end

    def dirty_attributes
      @dirty_attributes ||= Set.new
    end

    def dirty?
      dirty_attributes.any?
    end

    def attribute_dirty?(name)
      property = self.class.properties(repository.name)[name]
      dirty_attributes.include?(property)
    end

    def shadow_attribute_get(name)
      instance_variable_get("@shadow_#{name}")
    end

    def reload!
      @loaded_set.reload!(:fields => loaded_attributes.keys)
    end

    # Returns <tt>true</tt> if this model hasn't been saved to the
    # database, <tt>false</tt> otherwise.
    def new_record?
      @new_record.nil? || @new_record
    end

    def attributes
      pairs = {}

      self.class.properties(repository.name).each do |property|
        if property.reader_visibility == :public
          pairs[property.name] = send(property.getter)
        end
      end

      pairs
    end

    # Mass-assign mapped fields.
    def attributes=(values_hash)
      values_hash.each_pair do |k,v|
        setter = "#{k.to_s.sub(/\?\z/, '')}="
        # We check #public_methods and not Class#public_method_defined? to
        # account for singleton methods.
        if public_methods.include?(setter)
          send(setter, v)
        end
      end
    end

    private

    def initialize(details = nil) # :nodoc:
      validate_resource

      def initialize(details = nil)
        if details
          initialize_with_attributes(details)
        end
      end

      initialize(details)
    end

    def initialize_with_attributes(details) # :nodoc:
      case details
        when Hash             then self.attributes = details
        when Resource, Struct then self.private_attributes = details.attributes
        # else raise ArgumentError, "details should be a Hash, Resource or Struct\n\t#{details.inspect}"
      end
    end

    def validate_resource # :nodoc:
      if self.class.properties(self.class.default_repository_name).empty?
        raise IncompleteResourceError, 'Resources must have at least one property to be initialized.'
      end
    end

    def lazy_load(name)
      return unless @loaded_set
      @loaded_set.reload!(:fields => self.class.properties(self.class.repository.name).lazy_load_context(name))
    end

    def private_attributes
      pairs = {}

      self.class.properties(repository.name).each do |property|
        pairs[property.name] = send(property.getter)
      end

      pairs
    end

    def private_attributes=(values_hash)
      values_hash.each_pair do |k,v|
        setter = "#{k.to_s.sub(/\?\z/, '')}="
        if respond_to?(setter) || private_methods.include?(setter)
          send(setter, v)
        end
      end
    end

    module ClassMethods
      def self.extended(base)
        base.instance_variable_set(:@storage_names, Hash.new { |h,k| h[k] = repository(k).adapter.resource_naming_convention.call(base.name) })
        base.instance_variable_set(:@properties,    Hash.new { |h,k| h[k] = k == :default ? PropertySet.new : h[:default].dup })
      end

      def default_repository_name
        Repository.default_name
      end

      def repository(repository_name = default_repository_name)
        DataMapper.repository(repository_name)
      end

      def storage_name(repository_name = default_repository_name)
        @storage_names[repository_name]
      end

      def storage_names
        @storage_names
      end

      def property(name, type, options = {})
        property = Property.new(self, name, type, options)
        @properties[repository.name] << property

        # Add property to the other mappings as well if this is for the default repository.
        if repository.name == default_repository_name
          @properties.each_pair do |repository_name, properties|
            next if repository_name == default_repository_name
            properties << property
          end
        end

        #Add the property to the lazy_loads set for this resources repository only
        # TODO Is this right or should we add the lazy contexts to all repositories?
        if property.lazy?
          ctx = options.has_key?(:lazy) ? options[:lazy] : :default
          ctx = :default if TrueClass === ctx
          @properties[repository.name].lazy_context(ctx) << name if Symbol === ctx
          if Array === ctx
            ctx.each do |item|
              @properties[repository.name].lazy_context(item) << name
            end
          end
        end

        property
      end

      def properties(repository_name = default_repository_name)
        @properties[repository_name]
      end

      def key(repository_name = default_repository_name)
        @properties[repository_name].key
      end

      def inheritance_property(repository_name = default_repository_name)
        @properties[repository_name].inheritance_property
      end

      def get(*key)
        repository.get(self, key)
      end

      def [](key)
        get(key) || raise(ObjectNotFoundError, "Could not find #{self.name} with key: #{key.inspect}")
      end

      def all(options = {})
        repository(options[:repository] || default_repository_name).all(self, options)
      end

      def first(options = {})
        repository(options[:repository] || default_repository_name).first(self, options)
      end

      def create(values)
        resource = allocate
        resource.send(:initialize_with_attributes, values)
        resource.save
        resource
      end

      # TODO SPEC
      def copy(source, destination, options = {})
        repository(destination) do
          repository(source).all(self, options).each do |resource|
            self.create(resource)
          end
        end
      end

      private

      def method_missing(method, *args, &block)
        if relationship = relationships[method]
          return DataMapper::Query::Path.new([ relationship ],method)
        end
        if property = properties(repository.name)[method]
          return property
        end
        super
      end

    end # module ClassMethods
  end # module Resource
end # module DataMapper<|MERGE_RESOLUTION|>--- conflicted
+++ resolved
@@ -58,11 +58,8 @@
       end
 
       dirty_attributes << property
-<<<<<<< HEAD
-      instance_variable_set(ivar_name, property.custom? ? property.type.dump(value) : property.typecast(value))
-=======
-      instance_variable_set(ivar_name, property.custom? ? property.type.dump(value, property) : value)
->>>>>>> adecabc8
+      
+      instance_variable_set(ivar_name, property.custom? ? property.type.dump(value, property) : property.typecast(value))
     end
 
     def repository
