--- conflicted
+++ resolved
@@ -20,9 +20,7 @@
       base.extend DataMapper::Associations
       base.send(:include, DataMapper::Hook)
       base.send(:include, DataMapper::Scope)
-<<<<<<< HEAD
       base.send(:include, DataMapper::AutoMigrations)
-=======
       @@including_classes << base
     end
 
@@ -35,7 +33,6 @@
     # @public
     def self.including_classes
       @@including_classes
->>>>>>> 1312cc5e
     end
 
     def self.dependencies
