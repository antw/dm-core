require File.expand_path(File.join(File.dirname(__FILE__), '..', 'spec_helper'))

describe "DataMapper::Associations" do
  before :each do
    @relationship = mock(DataMapper::Associations::Relationship)
    @n = 1.0/0
  end

  describe ".relationships" do
    DataMapper.setup(:r, "sqlite3:///tmp/r.db")

    class B
      include DataMapper::Resource
    end

    class C
<<<<<<< HEAD
      include DataMapper::Resource

      repository(:r) do
        has 1, :b
      end
=======
        include DataMapper::Resource

        repository(:r) do
          has 1, :b
        end
>>>>>>> 3c1887dc
    end

    it "should assume the default repository when no arguments are passed" do
      lambda do
        C.relationships
      end.should_not raise_error
    end

    it "should return the right set of relationships given the repository name" do
      C.relationships.should be_empty
      C.relationships(:r).should_not be_empty
    end
  end

  describe ".has" do

    it "should allow a declaration" do
      lambda do
        class Manufacturer
          has 1, :halo_car
        end
      end.should_not raise_error
    end

    it "should not allow a constraint that is not a Range, Fixnum, Bignum or Infinity" do
      lambda do
        class Manufacturer
          has '1', :halo_car
        end
      end.should raise_error(ArgumentError)
    end

    it "should not allow a constraint where the min is larger than the max" do
      lambda do
        class Manufacturer
          has 1..0, :halo_car
        end
      end.should raise_error(ArgumentError)
    end

    it "should not allow overwriting of the auto assigned min/max values with keys" do
      Manufacturer.should_receive(:one_to_many).
        with(:vehicles, {:min=>1, :max=>2}).
        and_return(@relationship)
      class Manufacturer
        has 1..2, :vehicles, :min=>5, :max=>10
      end
    end

    describe "one-to-one syntax" do
      it "should create a basic one-to-one association with fixed constraint" do
        Manufacturer.should_receive(:one_to_one).
          with(:halo_car, { :min => 1, :max => 1 }).
          and_return(@relationship)
        class Manufacturer
          has 1, :halo_car
        end
      end

      it "should create a basic one-to-one association with min/max constraints" do
        Manufacturer.should_receive(:one_to_one).
          with(:halo_car, { :min => 0, :max => 1 }).
          and_return(@relationship)
        class Manufacturer
          has 0..1, :halo_car
        end
      end

      it "should create a one-to-one association with options" do
        Manufacturer.should_receive(:one_to_one).
          with(:halo_car, {:class_name => 'Car', :min => 1, :max => 1 }).
          and_return(@relationship)
        class Manufacturer
          has 1, :halo_car,
            :class_name => 'Car'
        end
      end
    end

    describe "one-to-many syntax" do
      it "should create a basic one-to-many association with no constraints" do
        Manufacturer.should_receive(:one_to_many).
          with(:vehicles,{}).
          and_return(@relationship)
        class Manufacturer
          has n, :vehicles
        end
      end

      it "should create a one-to-many association with fixed constraint" do
        Manufacturer.should_receive(:one_to_many).
          with(:vehicles,{:min=>4, :max=>4}).
          and_return(@relationship)
        class Manufacturer
          has 4, :vehicles
        end
      end

      it "should create a one-to-many association with min/max constraints" do
        Manufacturer.should_receive(:one_to_many).
          with(:vehicles,{:min=>2, :max=>4}).
          and_return(@relationship)
        class Manufacturer
          has 2..4, :vehicles
        end
      end

      it "should create a one-to-many association with options" do
        Manufacturer.should_receive(:one_to_many).
          with(:vehicles,{:min=>1, :max=>@n, :class_name => 'Car'}).
          and_return(@relationship)
        class Manufacturer
          has 1..n, :vehicles,
            :class_name => 'Car'
        end
      end

      it "should create a many-to-many relationship if references are circular" do
        Manufacturer.should_receive(:many_to_many).with(:subsidiaries, { :max=> @n, :class_name =>"Manufacturer", :min => @n })

        class Manufacturer
          has n..n, :subsidiaries, :class_name => 'Manufacturer'
        end
      end

      it "should create one-to-many association and pass the :through option if specified" do
        Vehicle.should_receive(:one_to_many).
          with(:suppliers,{:through => :manufacturers}).
          and_return(@relationship)
        class Vehicle
          has n, :suppliers, :through => :manufacturers
        end
      end
    end
  end

  describe ".belongs_to" do
    it "should create a basic many-to-one association" do
      Manufacturer.should_receive(:many_to_one).
        with(:vehicle,{}).
        and_return(@relationship)
      class Manufacturer
        belongs_to :vehicle
      end
    end

    it "should create a many-to-one association with options" do
      Manufacturer.should_receive(:many_to_one).
        with(:vehicle,{:class_name => 'Car'}).
        and_return(@relationship)
      class Manufacturer
        belongs_to :vehicle,
          :class_name => 'Car'
      end
    end
  end
end<|MERGE_RESOLUTION|>--- conflicted
+++ resolved
@@ -14,19 +14,11 @@
     end
 
     class C
-<<<<<<< HEAD
       include DataMapper::Resource
 
       repository(:r) do
         has 1, :b
       end
-=======
-        include DataMapper::Resource
-
-        repository(:r) do
-          has 1, :b
-        end
->>>>>>> 3c1887dc
     end
 
     it "should assume the default repository when no arguments are passed" do
